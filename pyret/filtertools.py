--- conflicted
+++ resolved
@@ -15,10 +15,7 @@
 from skimage.filters import gaussian_filter
 from scipy.optimize import curve_fit
 from functools import reduce
-<<<<<<< HEAD
-=======
 from warnings import warn
->>>>>>> 7d2e3841
 
 __all__ = ['getste', 'getsta', 'getstc', 'lowranksta', 'decompose',
            'get_ellipse_params', 'fit_ellipse', 'filterpeak', 'smoothfilter',
@@ -454,10 +451,7 @@
     # Generate ellipse
     ell = Ellipse(xy=center, width=scale * widths[0],
                   height=scale * widths[1], angle=theta, **kwargs)
-<<<<<<< HEAD
-
-=======
->>>>>>> 7d2e3841
+
     return ell
 
 
