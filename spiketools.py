'''
spiketools.py

Tools for basic manipulation of spike trains

(c) 2014 bnaecker, nirum
'''

import numpy as np
from scipy.io import loadmat
from scipy import signal

try:
    from peakdetect import peakdet
except ImportError:
    raise ImportError('You need to have the peakdetect module available on your python path.')

def binspikes(spk, tmax=None, binsize=0.01, time=None, numTrials=1):
    '''
    
    Bin spike times at the given resolution. The function has two forms.

    Input
    -----

    spk (ndarray):
        Array of spike times

    numTrials:
        How many trials went into this binning. The output counts are normalized such that they represent # of spikes / trial.
	
    EITHER:

        tmax (float):
            Maximum bin time. Usually end of experiment, but could
            really be anything.

        binsize (float):
            Size of bins (in milliseconds).

    OR:

        time (ndarray):
            The array to use as the actual bins to np.histogram

    Output
    ------

    bspk (ndarray):
        Binned spike times

    tax (ndarray):
        The bin centers

    '''

    # if time is not specified, create a time vector
    if time is None:

        # If a max time is not specified, set it to the time of the last spike
        if not tmax:
            tmax = np.ceil(spk.max())

        # create the time vector
        time = np.arange(0, tmax, binsize)

    # bin spike times
    bspk, _ = np.histogram(spk, bins=time)

<<<<<<< HEAD
    # If not, use either tmax or the maximum spike time and the binsize
    if not tmax:
        tmax = spk.max()
    tbins   = np.arange(0, tmax, binsize)
    bspk, _ = np.histogram(spk, bins=tbins)

    return bspk, tbins + binsize / 2

def estfr(bspk, binsize=0.01, npts=7, sd=2, mode='valid'):
=======
    # center the time bins
    tax = time[:-1] + 0.5*np.mean(np.diff(time))

    # returned binned spikes and cenetered time axis
    return bspk / numTrials, tax

def estfr(tax, bspk, sigma=0.01):
>>>>>>> 242364af
    '''
    
    Estimate the instantaneous firing rates from binned spike counts.

    Input
    -----
<<<<<<< HEAD

    bspk (ndarray):
        Array of binned spike counts (as from binspikes)

    binsize (float):
        Size of bins used to bin spikes.

    npts (int):
        Number of points in Gaussian filter used to smooth counts

    sd (int):
        SD (in points) of the Gaussian filter used to smooth counts
=======
    tax:
        Array of time points corresponding to bins (as from binspikes)

    bspk:
        Array of binned spike counts (as from binspikes)

    sigma:
        The width of the Gaussian filter, in seconds
>>>>>>> 242364af

    mode (string):
        Mode of the convolution, one of 'valid', 'same', or 'full'.

    Output
    ------

    rates (ndarray):
        Array of estimated instantaneous firing rate

    '''

    # estimate binned spikes time step
    dt = np.mean(np.diff(tax))

    # Construct Gaussian filter, make sure it is normalized
    tau  = np.arange(-5*sigma, 5*sigma, dt)
    filt = np.exp(-0.5*(tau / sigma)**2)
    filt = filt / np.sum(filt)
    size = np.round(filt.size / 2)

<<<<<<< HEAD
    # Filter binned spiketimes
    return np.convolve(filt / filt.sum(), bspk, mode=mode)
=======
    # Filter  binned spike times
    return np.convolve(filt, bspk, mode='full')[size:size+tax.size]

class spikingevent:
    '''

    The spiking event class bundles together functions that are used to analyze
    individual firing events, consisting of spiking activity recorded across trials / cells / conditions.

    Properties
    ----------

    start:
        the start time of the firing event

    stop:
        the stop time of the firing event

    spikes:
        the spikes associated with this firing event. This data is stored as an (n by 2) numpy array,
        where the first column is the set of spike times in the event and the second column is a list of
        corresponding trial/cell/condition indices for each spike

    '''

    def __init__(self, startTime, stopTime, spikes):
        self.start = startTime
        self.stop = stopTime
        self.spikes = spikes

    def __repr__(self):
        '''
        Printing this object prints out the start / stop time and number of spikes in the event
        '''
        return ('%5.2fs - %5.2fs (%i spikes)' % (self.start, self.stop, self.spikes.shape[0]))

    def __eq__(self, other):
        '''
        Equality between two spiking events is true if the start & stop times are the same
        '''
        return (self.start == other.start) & (self.stop == other.stop)

    def trialCounts(self):
        '''
        Count the number of spikes per trial

        Usage: counts = spkevent.trialCounts()

        '''
        counts, _ = np.histogram(self.spikes[:,1], bins=np.arange(np.min(self.spikes[:,1]), np.max(self.spikes[:,1])))
        return counts

    def eventStats(self):
        '''
        Compute statistics (mean and standard deviation) across trial spike counts

        Usage: mu, sigma = spkevent.trialStats()

        '''

        # count number of spikes per trial
        counts = self.eventCounts()

        return np.mean(counts), np.std(counts)

    def ttfs(self):
        '''
        Computes the time to first spike for each trial, ignoring trials that had zero spikes

        Usage: times = spkevent.ttfs()

        '''
        (trials, indices) = np.unique(self.spikes[:,1], return_index=True)
        return self.spikes[indices,0]
    
    def jitter(self):
        '''
        Computes the jitter (standard deviation) in the time to first spike across trials

        Usage: sigma = spkevent.jitter()

        '''
        return np.std(self.ttfs())

    def sort(self):
        '''
        Sort trial indices by the time to first spike

        Usage: sortedspikes = spkevent.sort()

        '''

        # get first spike in each trial
        _, trialIndices = np.unique(self.spikes[:,1], return_index=True)

        # sort by time of first spike
        sortedIndices = np.argsort(self.spikes[trialIndices, 0])

        # get reassigned trials
        sortedtrials = self.spikes[trialIndices[sortedIndices], 1]

        # store new spiking array, resetting trial numbers to the new index values
        sortedspikes = self.spikes.copy()
        for idx in range(sortedtrials.size):
            sortedspikes[self.spikes[:,1]==sortedtrials[idx],1] = idx+1

        return sortedspikes

    def plot(self, sort=False, ax=None, color='SlateGray'):
        '''
        Plots this event, as a spike raster

        Usage: spkevent.plot()

        '''

        if sort:
            spikes = self.sort()
        else:
            spikes = self.spikes

        if not ax:
            ax = plt.figure().add_subplot(111)

        ax.plot(spikes[:,0], spikes[:,1], 'o', markersize=10, markercolor=color)

def detectevents(spk, threshold=(0.3,0.05)):
    '''

    Detects spiking events given a PSTH and spike times for multiple trials
    Usage: events = detectevents(spikes, threshold=(0.1, 0.005))

    Input
    -----
    spk:
        An (n by 2) array of spike times, indexed by trial / condition.
        The first column is the set of spike times in the event and the second column is a list of corresponding trial/cell/condition indices for each spike.

    Output
    ------
    events (list):
        A list of 'spikingevent' objects, one for each firing event detected.
        See the spikingevent class for more info.

    '''

    # find peaks in the PSTH
    bspk, tax = binspikes(spk[:,0], binsize=0.01, numTrials=np.max(spk[:,1]))
    psth      = estfr(tax, bspk, sigma=0.005)
    maxtab, _ = peakdet(psth, threshold[0], tax)

    # store spiking events in a list
    events = list()

    # join similar peaks, define events
    for eventidx in range(maxtab.shape[0]):

        # get putative start and stop indices of each spiking event, based on the firing rate
        startIndices, = np.where( (psth <= threshold[1]) & (tax < maxtab[eventidx,0]) )
        stopIndices,  = np.where( (psth <= threshold[1]) & (tax > maxtab[eventidx,0]) )

        # find the start time, defined as the right most peak index
        starttime = tax[0] if startIndices.size == 0 else tax[np.max(startIndices)]

        # find the stop time, defined as the lest most peak index
        stoptime = tax[-1] if  stopIndices.size == 0 else tax[np.min(stopIndices )]

        # find spikes within this time interval (these make up the spiking event)
        eventSpikes = spk[(spk[:,0] >= starttime) & (spk[:,0] < stoptime),:]

        # create the spiking event
        myEvent = spikingevent(starttime, stoptime, eventSpikes)

        # only add it if it is a unique event
        if not events or not (events[-1] == myEvent):
            events.append(myEvent)

    return tax, psth, bspk, events
>>>>>>> 242364af
<|MERGE_RESOLUTION|>--- conflicted
+++ resolved
@@ -67,17 +67,6 @@
     # bin spike times
     bspk, _ = np.histogram(spk, bins=time)
 
-<<<<<<< HEAD
-    # If not, use either tmax or the maximum spike time and the binsize
-    if not tmax:
-        tmax = spk.max()
-    tbins   = np.arange(0, tmax, binsize)
-    bspk, _ = np.histogram(spk, bins=tbins)
-
-    return bspk, tbins + binsize / 2
-
-def estfr(bspk, binsize=0.01, npts=7, sd=2, mode='valid'):
-=======
     # center the time bins
     tax = time[:-1] + 0.5*np.mean(np.diff(time))
 
@@ -85,27 +74,12 @@
     return bspk / numTrials, tax
 
 def estfr(tax, bspk, sigma=0.01):
->>>>>>> 242364af
     '''
     
     Estimate the instantaneous firing rates from binned spike counts.
 
     Input
     -----
-<<<<<<< HEAD
-
-    bspk (ndarray):
-        Array of binned spike counts (as from binspikes)
-
-    binsize (float):
-        Size of bins used to bin spikes.
-
-    npts (int):
-        Number of points in Gaussian filter used to smooth counts
-
-    sd (int):
-        SD (in points) of the Gaussian filter used to smooth counts
-=======
     tax:
         Array of time points corresponding to bins (as from binspikes)
 
@@ -114,7 +88,6 @@
 
     sigma:
         The width of the Gaussian filter, in seconds
->>>>>>> 242364af
 
     mode (string):
         Mode of the convolution, one of 'valid', 'same', or 'full'.
@@ -136,10 +109,6 @@
     filt = filt / np.sum(filt)
     size = np.round(filt.size / 2)
 
-<<<<<<< HEAD
-    # Filter binned spiketimes
-    return np.convolve(filt / filt.sum(), bspk, mode=mode)
-=======
     # Filter  binned spike times
     return np.convolve(filt, bspk, mode='full')[size:size+tax.size]
 
@@ -317,5 +286,4 @@
         if not events or not (events[-1] == myEvent):
             events.append(myEvent)
 
-    return tax, psth, bspk, events
->>>>>>> 242364af
+    return tax, psth, bspk, events