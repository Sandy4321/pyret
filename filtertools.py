"""
Tools ansd utilities for computing spike-triggered averages (filters), finding spatial and temporal components of
spatiotemporal filters, and basic filter signal processing.

"""

import numpy as np
from matplotlib.patches import Ellipse
from numpy.linalg import LinAlgError
from scipy.linalg.blas import get_blas_funcs
<<<<<<< HEAD
from scipy import ndimage as _ndimage
=======
from scipy import ndimage
from stimulustools import getcov
>>>>>>> c020681f
from scipy.stats import skew
from skimage.restoration import denoise_tv_bregman
from skimage.filters import gaussian_filter
from scipy.optimize import curve_fit
<<<<<<< HEAD
from .stimulustools import getcov as _getcov
=======

__all__ = ['getste', 'getsta', 'getstc', 'lowranksta', 'decompose', 'get_ellipse_params',
           'fit_ellipse', 'filterpeak', 'smoothfilter', 'cutout', 'prinangles']
>>>>>>> c020681f

def getste(time, stimulus, spikes, filter_length, tproj=None):
    """
    Construct the spike-triggered ensemble

    Parameters
    ----------
    time : array_like
        The time axis of the stimulus

    stimulus : array_like
        The stimulus array. The last dimension of the stimulus
        array is assumed to be time, but no other restrictions
        are placed on its shape. It works for purely temporal
        and spatiotemporal stimuli.

    spikes : array_like
        Array of spike times

    filter_length : int
        Number of frames over which to construct the ensemble.

    tproj : array_like
        A basis onto which the raw ensemble is projected. This is
        useful for smoothing or reducing the size/dimensionality of
        the ensemble. If None (default), uses the identity matrix.

    Returns
    -------
    ste : array_like
        The spike-triggered stimulus ensemble. The returned array is
        reshaped from the input `stimulus` array, such that all spatial
        dimensions are collapsed. The array has shape
        (nspikes, n_spatial_dims, filterlength).

    steproj : array_like
        The spike-triggered stimulus ensemble, projected onto the
        basis defined by `tproj`. If `tproj` is None (the default), the
        return value here is None.

    tax : array_like
        The time axis of the ensemble. It is of length `filterlength`,
        with intervals given by the sample rate of the `time` input
        array.

    Raises
    ------
    A ValueError is raised if there are no spikes within the requested `time`

    """

    # Bin spikes
    (hist, bins) = np.histogram(spikes, time)

    # Get indices of non-zero firing, truncating spikes earlier
    # than `filterlength` frames
    nzhist = np.where(hist > 0)[0]
    nzhist = nzhist[nzhist > filter_length]

    # Collapse any spatial dimensions of the stimulus array
    cstim = stimulus.reshape(-1, stimulus.shape[-1])

    # Preallocate STE array
    ste = np.empty((nzhist.size, cstim.shape[0], filter_length))

    # Compute the STE, and optionally the projection onto tproj
    if tproj is not None:

        # Preallocate the projection array
        steproj = np.empty((nzhist.size, cstim.shape[0], filter_length))

        # Loop over spikes, adding filterlength frames preceding each spike
        for idx, val in enumerate(nzhist):

            # Raw STE
            ste[idx, :, :] = cstim[:, (val - filter_length):val]

            # Projected STE
            steproj[idx, :, :] = ste[idx, :, :].dot(tproj).dot(tproj.T)

    else:

        # Projected STE is None
        steproj = None

        # Loop over spikes, adding filterlength frames preceding each spike
        for idx, val in enumerate(nzhist):

            # Raw STE only
            ste[idx, :, :] = cstim[:, (val - filter_length):val]

    # Construct a time axis to return
    tax = time[:filter_length] - time[0]

    # Return STE and the time axis
    return ste, steproj, tax


def getsta(time, stimulus, spikes, filter_length, norm=True, return_flag=0):
    """
    Compute the spike-triggered average

    Parameters
    ----------
    time : array_like
        The time axis of the stimulus

    stimulus : array_like
        The stimulus array. The last dimension of the stimulus
        array is assumed to be time, but no other restrictions
        are placed on its shape. It works for purely temporal
        and spatiotemporal stimuli.

    spikes : array_like
        Array of spike times.

    filter_length : int
        Number of frames over which to construct the
        ensemble

    norm : boolean
        Normalize the computed filter by mean-subtracting and normalizing
        to a unit vector.

    return_flag : int
        0:  (default) returns both sta and tax
        1:  returns only the sta
        2:  returns only the tax

    Returns
    -------
    sta : array_like
        The spike-triggered average. The returned array has
        stimulus.ndim + 1 dimensions, and has a shape of
        (nspikes, stimulus.shape[:-1], filter_length).

    tax : array_like
        The time axis of the ensemble. It is of length `filter_length`,
        with intervals given by the sample rate of the `time` input
        array.

    Raises
    ------
    If no spikes occurred during the given `time` array, a UserWarning
    is raised, and the returned STA is an array of zeros with the desired
    shape (stimulus.shape[:-1], filter_length). This allows the
    STA to play nicely with later functions using it, for example, adding
    multiple STAs together.

    """

    # Bin spikes
    (hist, bins) = np.histogram(spikes, time)

    # Get indices of non-zero firing, truncating spikes earlier
    # than `filter_length` frames
    nzhist = np.where(hist > 0)[0]
    nzhist = nzhist[nzhist > filter_length]

    # Check if there are no spikes during this time
    if not np.any(nzhist):
        import warnings as _wrn
        _wrn.warn('There are no spikes during the requested time')
        sta = np.zeros(stimulus.shape[:-1] + (filter_length,))
        tax = time[:filter_length] - time[filter_length - 1]

    else:
        # Collapse any spatial dimensions of the stimulus array
        cstim = stimulus.reshape(-1, stimulus.shape[-1])

        # Preallocate STA array
        sta = np.zeros((cstim.shape[0], filter_length))

        # Add filter_length frames preceding each spike to the running STA
        for idx in nzhist:
            sta += hist[idx] * cstim[:, (idx - filter_length):idx]

        # Mean-subtract and normalize as a vector
        if norm:
            sta -= np.mean(sta)
            sta /= np.linalg.norm(sta)

        # otherwise, normalize by dividing by the number of spikes
        else:
            sta /= np.sum(hist[nzhist])

        # Construct a time axis to return
        tax = time[:filter_length] - time[filter_length - 1]

        # Reshape the STA and flip the time axis so that the time of the spike is at index 0
        sta = np.reshape(sta, stimulus.shape[:-1] + (filter_length,))

    # Return STA and the time axis
    if return_flag == 0:
        return sta, tax
    elif return_flag == 1:
        return sta
    elif return_flag == 2:
        return tax
    else:
        raise ValueError('return_flag has to be either 0, 1 or 2 in getsta')


def getstc(time, stimulus, spikes, filterlength, tproj=None):
    """
    Compute the spike-triggered covariance

    Usage: cells, tax, stimcov = getstc(time, stimulus, spikes, filterlength, tproj=None)

    Notes
    -----
    We define the dimensionality `d` to be: d = stimulus.shape[:-1] * filterlength

    Parameters
    ----------
    time : array_like
        The time axis of the stimulus

    stimulus : array_like
        The stimulus array. The last dimension of the stimulus
        array is assumed to be time, but no other restrictions
        are placed on its shape. It works for purely temporal
        and spatiotemporal stimuli.

    spikes : list of array_like
        List of arrays of spike times, one for each cell

    filterlength : int
        Number of frames over which to construct the
        ensemble

    tproj : array_like, optional
        Temporal basis set to use. Must have # of rows (first dimension) equal to filterlength.
        Each extracted stimulus slice is projected onto this basis set, which reduces the size
        of the corresponding covariance matrix to store. This basis can be chosen to be some smooth
        set of tiled functions, such as raised cosines, which enforces smooth filters in time.

    Returns
    -------
    cells : list
        contains the following for each cell

        eigvecs : array_like
            The (d x d) set of eigenvectors of the normalized STC matrix, each column is a separate eigenvector

        eigvals : array_like
            The corresponding set of d eigenvalues of the normalized STC matrix

        spkcov : array_like
            The (d x d) spike-triggered covariance matrix.

        sta : array_like
            The spike-triggered average

    stimcov : array_like
        The (d by d) stimulus covariance matrix

    tax : array_like
        The time axis of the ensemble. It is of length `filterlength`,
        with intervals given by the sample rate of the `time` input
        array.

    """

    # temporal basis (if not given, use the identity matrix)
    if tproj is None:
        tproj = np.eye(filterlength)

    if tproj.shape[0] != filterlength:
        raise ValueError('The first dimension of the basis set tproj must equal filterlength')

    # get the stimulus covariance matrix
    stimcov = getcov(stimulus, filterlength, tproj=tproj)

    # store information about cells in a list
    cells = list()

    # Construct a time axis to return
    tax = time[:filterlength] - time[0]

    # for each cell's spike times
    for spk in spikes:

        print('[Cell %i of %i]' % (len(cells) + 1, len(spikes)))

        # Bin spikes
        (hist, bins) = np.histogram(spk, time)

        # Get indices of non-zero firing, truncating spikes earlier
        # than `filterlength` frames
        nzhist = np.where(hist > 0)[0]
        nzhist = nzhist[nzhist > filterlength]

        # Collapse any spatial dimensions of the stimulus array
        cstim = stimulus.reshape(-1, stimulus.shape[-1])

        # Preallocate STA array and STC matrix
        sta = np.zeros((cstim.shape[0] * tproj.shape[1], 1))
        spkcov = np.zeros((cstim.shape[0] * tproj.shape[1], cstim.shape[0] * tproj.shape[1]))

        # get blas function
        blas_ger_fnc = get_blas_funcs(('ger',), (spkcov,))[0]

        # Add the outerproduct of stimulus slices to the STC, keep track of the STA
        for idx in nzhist:

            # get the stimulus slice
            stimslice = (hist[idx] * cstim[:, (idx - filterlength):idx]).dot(tproj).reshape(-1,1)

            # update the spike-triggered average
            sta += stimslice

            # add it to the covariance matrix (using low-level BLAS operation)
            blas_ger_fnc(hist[idx], stimslice, stimslice, a=spkcov.T, overwrite_a=True)

        # normalize and compute the STA outer product
        sta /= float(nzhist.size)
        sta_op = sta.dot(sta.T)

        # mean-subtract and normalize the STC by the number of samples
        spkcov = spkcov / (float(nzhist.size) - 1) - sta_op

        # estimate eigenvalues and eigenvectors of the normalized STC matrix
        try:
            eigvals, eigvecs = np.linalg.eig(spkcov - stimcov)
        except np.linalg.LinAlgError:
            print('Warning: eigendecomposition did not converge. You may not have enough data.')
            eigvals = None
            eigvecs = None

        # store results
        cells.append({'sta': sta, 'eigvals': eigvals, 'eigvecs': eigvecs, 'spkcov': spkcov})

    # Return values
    return cells, tax, stimcov


def lowranksta(f_orig, k=10):
    """
    Constructs a rank-k approximation to the given spatiotemporal filter.
    This is useful for computing a spatial and temporal kernel of an STA,
    or for denoising.

    Parameters
    ----------
    f : array_like
        3-D filter to be separated

    k : int
        number of components to keep (rank of the filter)

    Returns
    -------
    fk : array_like
        the rank-k filter

    u : array_like
        the top k spatial components  (each row is a component)

    s : array_like
        the top k singular values

    u : array_like
        the top k temporal components (each column is a component)

    """

    # work with a copy of the filter (prevents corrupting the input)
    f = f_orig.copy()

    # Compute the SVD of the full filter
    try:
        u, s, v = np.linalg.svd(f.reshape(-1, f.shape[-1]) - np.mean(f), full_matrices=False)
    except LinAlgError:
        print('The SVD did not converge for the given spatiotemporal filter')
        print('The data is likely too noisy to compute a rank-{0} approximation'.format(k))
        print('Try reducing the requested rank.')
        return None, None, None, None

    # Keep the top k components
    k = np.min([k, s.size])

    # Compute the rank-k filter
    fk = (u[:, :k].dot(np.diag(s[:k]).dot(v[:k, :]))).reshape(f.shape)

    # make sure the temporal kernels have the correct sign

    # get out the temporal filter at the RF center
    peakidx = filterpeak(f)[1]
    tsta = f[peakidx[1], peakidx[0], :].reshape(-1, 1)
    tsta -= np.mean(tsta)

    # project onto the temporal filters and keep the sign
    signs = np.sign((v - np.mean(v, axis=1)).dot(tsta))

    # flip signs according to this projection
    v *= signs
    u *= signs.T

    # Return the rank-k approximate filter, and the SVD components
    return fk, u, s, v


def decompose(sta):
    """
    Decomposes a spatiotemporal STA into a spatial and temporal kernel

    Parameters
    ----------
    sta : array_like
        The full 3-dimensional STA to be decomposed

    Returns
    -------
    s : array_like
        The spatial kernel

    t : array_like
        The temporal kernel

    """
    _, u, _, v = lowranksta(sta, k=1)
    return u[:, 0].reshape(sta.shape[:2]), v[0, :]


def _gaussian_function_2d(x, x0, y0, a, b, c):
    """
    A 2D gaussian function

    Parameters
    ----------
    x : array_like
        A (2 by N) array of N data points

    x0 : float
        The x center

    y0 : float
        The y center

    a : float
        The upper left number in the precision matrix

    b : float
        The upper right / lower left number in the precision matrix

    c : float
        The lower right number in the precision matrix

    """

    # center the data
    xn = x[0, :] - x0
    yn = x[1, :] - y0

    # gaussian function
    return np.exp(-0.5*(a*xn**2 + 2*b*xn*yn + c*yn**2))


def _popt_to_ellipse(x0, y0, a, b, c):
    """
    Converts the parameters for the 2D gaussian function (see `fgauss`) into ellipse parameters
    """

    # convert precision matrix parameters to ellipse parameters
    u, v = np.linalg.eigh(np.array([[a, b], [b, c]]))

    # standard deviations
    sigmas = np.sqrt(1/u)

    # rotation angle
    theta = np.rad2deg(np.arccos(v[1, 1]))

    return (x0, y0), sigmas, theta


def _smooth_spatial_profile(f, spatial_smoothing, tvd_penalty):
    """
    Smooths a 2D spatial RF profile using a gaussian filter and total variation denoising

    Parameters
    ----------
    f : array_like
        2D profile to smooth

    spatial_smoothing : float
        width of the gaussian filter

    tvd_penalty : float
        strength of the total variation penalty (note: large values correspond to weaker penalty)

    Notes
    -----
    Raises a ValueError if the RF profile is too noisy

    """

    sgn = np.sign(skew(f.ravel()))
    if sgn*skew(f.ravel()) < 0.1:
        raise ValueError("Error! RF profile is too noisy!")

    H = denoise_tv_bregman(gaussian_filter(sgn * f, spatial_smoothing), tvd_penalty)
    return H / H.max()


def _initial_gaussian_params(sta_frame, xm, ym):
    """
    Guesses the initial 2D Gaussian parameters
    """

    # normalize
    wn = (sta_frame / np.sum(sta_frame)).ravel()

    # estimate means
    xc = np.sum(wn * xm.ravel())
    yc = np.sum(wn * ym.ravel())

    # estimate covariance
    data = np.vstack(((xm.ravel() - xc), (ym.ravel() - yc)))
    Q = data.dot(np.diag(wn).dot(data.T)) / (1 - np.sum(wn**2))

    # compute precision matrix
    P = np.linalg.inv(Q)
    a = P[0, 0]
    b = P[0, 1]
    c = P[1, 1]

    return xc, yc, a, b, c


def get_ellipse_params(tx, ty, sta_frame, spatial_smoothing=1.5, tvd_penalty=100):
    """
    Fit an ellipse to the given spatial receptive field and return parameters

    Parameters
    ----------
    sta_frame : array_like
        The spatial receptive field to which the ellipse should be fit

    spatial_smoothing : float, optional

    tvd_penalty : float, optional

    Returns
    -------
    center : (float,float)
        The receptive field center (location stored as an (x,y) tuple)

    widths : [float,float]
        Two-element list of the size of each principal axis of the RF ellipse

    theta : float
        angle of rotation of the ellipse from the vertical axis, in radians

    """

    # preprocess
    ydata = _smooth_spatial_profile(sta_frame, spatial_smoothing, tvd_penalty)

    # get initial params
    xm, ym = np.meshgrid(tx, ty)
    pinit = _initial_gaussian_params(ydata**2, xm, ym)

    # optimize
    xdata = np.vstack((xm.ravel(), ym.ravel()))
    popt, pcov = curve_fit(_gaussian_function_2d, xdata, ydata.ravel(), p0=pinit)

    # return ellipse parameters
    return _popt_to_ellipse(*popt)


def fit_ellipse(tx, ty, sta_frame, spatial_smoothing=1.5, tvd_penalty=100, scale=1.5, **kwargs):
    """
    Fit an ellipse to the given spatial receptive field

    Parameters
    ----------
    sta_frame : array_like
        The spatial receptive field to which the ellipse should be fit

    scale : float, optional
        Scale factor for the ellipse (Default: 1.0)

    Returns
    -------
    ell:
        A matplotlib.patches.Ellipse object

    """

    # Get ellipse parameters
    center, widths, theta = get_ellipse_params(tx, ty, sta_frame,
                                               spatial_smoothing=spatial_smoothing,
                                               tvd_penalty=tvd_penalty)

    # Generate ellipse
    ell = Ellipse(xy=center, width=scale * widths[0],
                   height=scale * widths[1], angle=theta, **kwargs)
    return ell


def filterpeak(sta):
    """
    Find the peak (single point in space/time) of a smoothed filter

    Parameters
    ----------
    sta : array_like
        Filter of which to find the peak

    Returns
    -------
    idx : int
        Linear index of the maximal point

    sidx : int
        Spatial index of the maximal point

    tidx : int
        Temporal index of the maximal point

    """

    # Smooth filter
    fs = smoothfilter(sta, spacesig=0.7, timesig=1)

    # Find the index of the maximal point
    idx = np.unravel_index(np.abs(fs).argmax(), fs.shape)

    # Split into spatial/temporal indices
    sidx = np.roll(idx[:2], 1)
    tidx = idx[-1]

    # Return the indices
    return idx, sidx, tidx


def smoothfilter(f, spacesig=0.5, timesig=1):
    """

    Smooths a 3D spatiotemporal linear filter using a multi-dimensional
    Gaussian filter with the given properties.

    Parameters
    ----------

    f : array_like
        3D filter to be smoothed

    spacesig : float
        The standard deviation of the spatial Gaussian smoothing kernel

    timesig : float
        The standard deviation of the temporal Gaussian smoothing kernel

    Returns
    -------

    fsmooth : array_like
        The smoothed filter, with the same shape as the input

    """
    return ndimage.filters.gaussian_filter(f, (spacesig, spacesig, timesig), order=0)


def cutout(arr, idx, width=5):
    """
    Cut out a chunk of the given stimulus or filter

    Parameters
    ----------
    arr : array_like
        Stimulus or filter array from which the chunk is cut out. The array
        should be shaped as (pix, pix, time).

    idx : array_like
        2D array specifying the row and column indices of the center of the
        section to be cut out

    width : int
        The size of the chunk to cut out from the start indices

    Returns
    -------
    cut : array_like
        The cut out section of the given stimulus or filter

    """

    # Check idx is a 2-elem array-like
    if len(idx) != 2:
        raise ValueError('idx must be a 2-element array')

    # Find the indices
    row = np.arange(idx[0] - width, idx[0] + width + 1)
    col = np.arange(idx[1] - width, idx[1] + width + 1)

    # Make sure the indices are within the bounds of the given array
    row = row[(row >= 0) & (row < arr.shape[0])]
    col = col[(col >= 0) & (col < arr.shape[1])]

    # Mesh the indices
    rmesh, cmesh = np.meshgrid(row, col)

    # Extract and return the reduced array
    return arr[rmesh, cmesh, :]


def prinangles(u, v):
    """
    Compute the principal angles between two subspaces. Useful for comparing
    subspaces returned via spike-triggered covariance, for example.

    Parameters
    ----------
    u, v : array_like
        The subspaces to compare. They should be of the same size.

    Returns
    -------
    ang : array_like
        The angles between each dimension of the subspaces

    mag : array_like
        The magnitude of the overlap between each dimension of the subspace.

    """

    # Orthogonalize each subspace
    (qu, ru), (qv, rv) = np.linalg.qr(u), np.linalg.qr(v)

    # Compute singular values of the inner product between the orthogonalized spaces
    mag = np.linalg.svd(qu.T.dot(qv), compute_uv=False, full_matrices=False)

    # Compute the angles between each dimension
    ang = np.rad2deg(np.arccos(mag))

    return ang, mag<|MERGE_RESOLUTION|>--- conflicted
+++ resolved
@@ -8,23 +8,15 @@
 from matplotlib.patches import Ellipse
 from numpy.linalg import LinAlgError
 from scipy.linalg.blas import get_blas_funcs
-<<<<<<< HEAD
-from scipy import ndimage as _ndimage
-=======
 from scipy import ndimage
-from stimulustools import getcov
->>>>>>> c020681f
 from scipy.stats import skew
 from skimage.restoration import denoise_tv_bregman
 from skimage.filters import gaussian_filter
 from scipy.optimize import curve_fit
-<<<<<<< HEAD
 from .stimulustools import getcov as _getcov
-=======
 
 __all__ = ['getste', 'getsta', 'getstc', 'lowranksta', 'decompose', 'get_ellipse_params',
            'fit_ellipse', 'filterpeak', 'smoothfilter', 'cutout', 'prinangles']
->>>>>>> c020681f
 
 def getste(time, stimulus, spikes, filter_length, tproj=None):
     """
