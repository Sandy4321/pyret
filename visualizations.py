'''
visualizations.py

Tools for visualizing data from retinal experiments.

(C) 2014 bnaecker, nirum
'''

import numpy as _np
import matplotlib.pyplot as _plt
import seaborn as _sns
from pyret import filtertools as _ft
from matplotlib import animation as _animation

def raster(spikes, triallength=None, fig=None):
    '''

    Plot a raster of spike times. The `triallength` keyword specifies the
    length of time for each trial, and the `spikes` array is split up into
    segments of that length. These groups are then plotted on top of one
    another, as if they are individual trials.

    Input
    -----

    spikes (ndarray):
        An array of spike times to plot

    triallength (float):
        The length of each trial to stack, in seconds.

    fig (matplotlib figure):
        The figure into which the raster is plotted.

    Output
    ------

    fig (matplotlib figure):
        Matplotlib handle of the figure

    '''

    # Parse time input
    if triallength is None:
        # Compute the time indices of the start and stop of the spikes
        times = _np.array([spikes.min(), spikes.max()])
    else:
        # Compute the time indices of each trial
        times = _np.array([_np.array([0, triallength]) + triallength * i
                for i in _np.arange(_np.ceil(spikes.max() / triallength))])

    # Make a figure
    if not fig or type(fig) is not _plt.Figure:
        fig = _plt.figure()

    # Plot each trial
    ax = fig.add_subplot(111)
    _plt.hold(True)
    for trial in range(times.shape[0]):
        idx = _np.bitwise_and(spikes > times[trial, 0], spikes <= times[trial, 1])
        ax.plot(spikes[idx] - times[trial, 0], (trial + 1) * _np.ones((idx.sum(),1)),
                color='k', linestyle='none', marker='.')

    # Labels etc
    _plt.title('spike raster', fontdict={'fontsize':24})
    _plt.xlabel('time (s)', fontdict={'fontsize':20})
    _plt.ylabel('trial #', fontdict={'fontsize':20})
    _plt.ylim(ymin = 0, ymax=times.shape[0] + 1)
    _plt.show()
    _plt.draw()

    return fig

def psth(spikes, triallength=None, binsize=0.01, fig=None):
    '''

    Plot a PSTH from the given spike times.

    Input
    -----

    spikes (ndarray):
        An array of spike times

    triallength (float):
        The length of each trial to stack, in seconds

    binsize (float):
        The size of bins used in computing the PSTH

    fig (matplotlib figure):
        Figure into which the psth should be plotted

    Output
    ------

    fig (matplotlib figure):
        Matplotlib figure handle

    '''

    # Input-checking
    if not triallength:
        triallength = spikes.max()

    # Compute the histogram bins to use
    ntrials     = int(_np.ceil(spikes.max() / triallength))
    basebins    = _np.arange(0, triallength + binsize, binsize)
    tbins       = _np.tile(basebins, (ntrials, 1)) + (_np.tile(_np.arange(0, ntrials), (basebins.size, 1)).T * triallength)

    # Bin the spikes in each time bin
    bspk = _np.empty((tbins.shape[0], tbins.shape[1] - 1))
    for trial in range(ntrials):
        bspk[trial, :], _ = _np.histogram(spikes, bins=tbins[trial, :])

    # Compute the mean over each trial, and multiply by the binsize
    fr = _np.mean(bspk, axis=0) / binsize

    # Make a figure
    if not fig or type(fig) is not _plt.Figure:
        fig = _plt.figure()

    # Plot the PSTH
    ax = fig.add_subplot(111)
    ax.plot(tbins[0, :-1], fr, color='k', marker=None, linestyle='-', linewidth=2)

    # Labels etc
    _plt.title('psth', fontdict={'fontsize':24})
    _plt.xlabel('time (s)', fontdict={'fontsize':20})
    _plt.ylabel('firing rate (Hz)', fontdict={'fontsize':20})
    _plt.show()
    _plt.draw()

    return fig

def rasterandpsth(spikes, triallength=None, binsize=0.01, fig=None):
    '''

    Plot a spike raster and a PSTH on the same set of axes.

    Input
    -----

    spikes (ndarray):
        An array of spike times

    triallength (float):
        The length of each trial to stack, in seconds

    binsize (float):
        The size of bins used in computing the PSTH

    fig (matplotlib figure):
        Figure into which the psth should be plotted

    Output
    ------

    fig (matplotlib figure):
        Matplotlib figure handle

    '''

    # Input-checking
    if not triallength:
        triallength = spikes.max()

    # Compute the histogram bins to use
    ntrials     = int(_np.ceil(spikes.max() / triallength))
    basebins    = _np.arange(0, triallength + binsize, binsize)
    tbins       = _np.tile(basebins, (ntrials, 1)) + (_np.tile(_np.arange(0, ntrials), (basebins.size, 1)).T * triallength)

    # Bin the spikes in each time bin
    bspk = _np.empty((tbins.shape[0], tbins.shape[1] - 1))
    for trial in range(ntrials):
        bspk[trial, :], _ = _np.histogram(spikes, bins=tbins[trial, :])

    # Compute the mean over each trial, and multiply by the binsize
    fr = _np.mean(bspk, axis=0) / binsize

    # Make a figure
    if not fig or type(fig) is not _plt.Figure:
        fig = _plt.figure()

    # Plot the PSTH
    psthax = fig.add_subplot(111)
    psthax.plot(tbins[0, :-1], fr, color='r', marker=None, linestyle='-', linewidth=2)
    psthax.set_title('psth and raster', fontdict={'fontsize':24})
    psthax.set_xlabel('time (s)', fontdict={'fontsize':20})
    psthax.set_ylabel('firing rate (Hz)', color='r', fontdict={'fontsize':20})
    _sns.set(style='white', context='notebook')
    for tick in psthax.get_yticklabels():
        tick.set_color('r')

    # Plot the raster
    rastax = psthax.twinx()
    _sns.set(style='white', context='notebook')
    _plt.hold(True)
    for trial in range(ntrials):
        idx = _np.bitwise_and(spikes > tbins[trial, 0], spikes <= tbins[trial, -1])
        rastax.plot(spikes[idx] - tbins[trial, 0], trial * _np.ones(spikes[idx].shape), color='k', marker='.', linestyle='none')
    rastax.set_ylabel('trial #', color='k', fontdict={'fontsize':20})
    for tick in psthax.get_yticklabels():
        tick.set_color('k')

    # Show the figure
    _plt.show()
    _plt.draw()

    return fig

def playsta(sta, repeat=True, frametime=100):
    '''

    Plays a spatiotemporal spike-triggered average as a movie

    Input
    -----

    sta (ndarray):
        Spike-triggered average array, shaped as (npix, npix, nframes)

    repeat (boolean) [optional, default=True]:
        Whether or not to repeat the animation

    frametime (float) [optional, default=100]:
        Length of time each frame is displayed for (in milliseconds)

    Output
    ------

    None

    '''

    # Initial frame
    initialFrame = sta[:, :, 0]

    # Set up the figure
    fig     = _plt.figure()
    ax      = _plt.axes(xlim=(0, sta.shape[0]), ylim=(0, sta.shape[1]))
    img     = _plt.imshow(initialFrame)

    # Set up the colors
    maxval = _np.ceil(_np.absolute(sta).max())
    img.set_cmap('gray')
    img.set_interpolation('nearest')

    # Animation function (called sequentially)
    def animate(i):
        ax.set_title('Frame {0:#d}'.format(i + 1))
        img.set_data(sta[:, :, i])

    # Call the animator
    anim = _animation.FuncAnimation(fig, animate, _np.arange(sta.shape[-1]), interval=frametime, repeat=repeat)
    _plt.show()
    _plt.draw()
    return anim

def spatial(spatialFrame, ax=None, clim=None):
    '''

    Plot a spatial filter on a given axes

    Input
    -----

    spatialFrame (ndarray):
        The frame to plot, as an (n x n) matrix.

    ax (matplotlib axes) [optional]:
        the axes on which to plot the data; defaults to creating a new figure

    clim (tuple) [optional]:
        the color range with which to scale the image. Defaults to [-maxval, maxval] where maxval is the max abs. value

    Output
    ------

    ax (matplotlib axes):
        Axes into which the frame is plotted

    '''

    if not ax:
        ax = _plt.figure().add_subplot(111)

    # adjust color limits if necessary
    if not clim:

        # normalize
        spatialFrame -= _np.mean(spatialFrame)

        # find max abs value
        maxabs = _np.max(_np.abs(spatialFrame))

        # set clim
        clim = (-maxabs, maxabs)

    # plot the spatial frame
    img = ax.imshow(spatialFrame, cmap='bwr', interpolation='nearest')
    img.set_clim(clim)
    ax.set_title('Spatial RF')
    ax.set_aspect('equal')

    # add colorbar
    cbar = ax.get_figure().colorbar(img)

    _plt.show()
    _plt.draw()

    return ax

def temporal(time, temporalFilter, ax=None):
    '''

    Plot a temporal filter on a given axes

    Input
    -----

    time (ndarray):
        a time vector to plot against

    temporalFilter (ndarray):
        the temporal filter to plot, has the same dimensions as time

    ax (matplotlib axes) [optional]:
        the axes on which to plot the data; defaults to creating a new figure

    Output
    ------

    ax (matplotlib axes):
        Axes into which the frame is plotted

    '''

    if not ax:
        ax = _plt.figure().add_subplot(111)

    ax.plot(time, temporalFilter, linestyle='-', linewidth=2, color='LightCoral')
    _plt.show()
    _plt.draw()

    return ax

def plotsta1D(sta, ax=None):
    '''

    Plot a 1D spatiotemporal filter (e.g. from a bars experiment)

    '''

    # normalize
    stan = (sta - _np.mean(sta)) / _np.var(sta)
    lim = _np.max(_np.abs(stan))*1.2

    if not ax:
        fig = _plt.figure()
        _sns.set(style='white')
        ax = fig.add_subplot(111)

    im = ax.imshow(stan)
    ax.set_aspect('equal')
    ax.axes.get_yaxis().set_visible(False)
    ax.axes.get_xaxis().set_visible(False)
    im.set_clim(-lim,lim)
    im.set_cmap('seismic')
    _plt.show()
    _plt.draw()

def plotsta(time, sta, timeSlice=None):
    '''

    Plot a spatial and temporal filter

    Input
    -----

    time (ndarray):
        a time vector to plot against

    sta (ndarray):
        the filter to plot

    timeslice (int) [optional]:
        the index of the spatial slice to plot

    Output
    ------

    ax (matplotlib axes):
        Axes into which the STA is plotted

    '''

    # create the figure
    fig = _plt.figure()

    # decompose
    spatialProfile, temporalFilter = _ft.decompose(sta)

    # plot spatial profile
    axspatial = spatial(spatialProfile, fig.add_subplot(121))

    # plot temporal profile
    axtemporal = temporal(time, temporalFilter, fig.add_subplot(122))

    # return handles
    return fig, (axspatial, axtemporal)

def ellipse(ell, ax=None):
    '''

    Plot the given ellipse, fit to the spatial receptive field of a cell

    Input
    -----

    ell (matplotlibe.pathces.Ellipse object):
        The ellipse to be plotted

    ax (matplotlib axes) [optional]:
        The axes onto which the ellipse should be plotted. Defaults to a new figure

    Output
    ------

    ax  (matplotlib axes):
        The axes onto which the ellipse is plotted

    '''

    # Set some properties
    ell.set_facecolor('green')
    ell.set_alpha(0.5)
    ell.set_edgecolor('black')

    # Create axes or add to given
    if not ax:
        fig = _plt.figure()
        ax = fig.add_subplot(111)
    ax.add_artist(ell)

    _plt.show()
    _plt.draw()
    return ax

<<<<<<< HEAD
def plotcells(cells, ax=None, boxdims=None, start=None, scale=0.25):
=======
def plotcells(cells, ax=None, boxdims=None, start=None, scale=1):
>>>>>>> 2cad3229
    '''

    Plot the receptive fields

    Input
    -----

    cells:
        a list of spatiotemporal receptive fields

    ax (matplotlib axes) [optional]:
        The axes onto which the ellipse should be plotted. Defaults to a new figure

    boxdims [optional, default: None]:
        Dimensions of a box (to indicate the electrode array) to draw behind the cells.
        Should be a tuple containing the (width,height) of the box.

    start [optional, default: None]:
        Location of the lower left corner of the box to draw. If None, the box is centered on the plot.
        Only matters if 'boxdims' is not None.

    Output
    ------

    ax  (matplotlib axes):
        The axes onto which the ellipse is plotted

    '''

    # Create axes or add to given
    if not ax:
        fig = _plt.figure()
        ax = fig.add_subplot(111)

    # define the color palatte
    colors = _sns.color_palette("hls", len(cells))
    _np.random.shuffle(colors)

    # for each cell
    ellipses = list()
    for idx, sta in enumerate(cells):

        # get the spatial profile
        _, _, tidx = _ft.filterpeak(sta)

        # generate ellipse
        ell = _ft.getellipse(sta[:,:,tidx], scale=scale)

        # add it to the plot
        ell.set_facecolor(colors[idx])
        ell.set_edgecolor(colors[idx])
        ell.set_linewidth(2)
        ell.set_linestyle('solid')
        ell.set_alpha(0.3)
        ax.add_artist(ell)
        ellipses.append(ell)

    # add a box to mark the array
    if start is None:
        start = (1-_np.array(boxdims)) / 2.0

    ax.add_patch(_plt.Rectangle((start[0], start[1]), boxdims[0], boxdims[1], fill=False, edgecolor='Black', linestyle='dashed'))
    _plt.xlim(xmin=start[0], xmax=start[0]+boxdims[0])
    _plt.ylim(ymin=start[1], ymax=start[1]+boxdims[1])

<<<<<<< HEAD
    _sns.set_style('nogrid')
=======
    _sns.set(style='whitegrid', context='poster')
>>>>>>> 2cad3229
    ax.set_aspect('equal')
    ax.set_xticks([])
    ax.set_yticks([])

    _plt.box('off')
    _plt.tight_layout()
    _plt.show()
    _plt.draw()
    return ax, ellipses

def playrates(rates, patches, palette='gray', numLevels=255, time=None, repeat=True, frametime=100):
    '''
    Plays a movie of the firing rate for N cells by updating the given patches (matplotlib handles)
    (useful in conjunction with the output of plotcells)

    Input
    -----
    rates: an (N, T) matrix of firing rates
    patches: a list of N matplotlib patch elements. The facecolor of these patches is altered according to the rates values
    '''

    # approximate necessary colormap
    colors = _sns.color_palette(palette, numLevels);
    rscale = _np.round( (numLevels-1) * (rates - rates.min()) / (rates.max() - rates.min()) ).astype('int');

    # set up
    fig = _plt.gcf()
    ax = _plt.gca()
    if time is None:
        time = _np.arange(rscale.shape[1])

    # Animation function (called sequentially)
    def animate(t):
        for i in range(rscale.shape[0]):
            patches[i].set_facecolor(colors[rscale[i,t]])
        ax.set_title('Time: %0.2f seconds' % (time[t]), fontsize=20)

    # Call the animator
    anim = _animation.FuncAnimation(fig, animate, _np.arange(rscale.shape[1]), interval=frametime, repeat=repeat)
    _plt.show()
    _plt.draw()
    return anim<|MERGE_RESOLUTION|>--- conflicted
+++ resolved
@@ -447,11 +447,7 @@
     _plt.draw()
     return ax
 
-<<<<<<< HEAD
 def plotcells(cells, ax=None, boxdims=None, start=None, scale=0.25):
-=======
-def plotcells(cells, ax=None, boxdims=None, start=None, scale=1):
->>>>>>> 2cad3229
     '''
 
     Plot the receptive fields
@@ -517,11 +513,7 @@
     _plt.xlim(xmin=start[0], xmax=start[0]+boxdims[0])
     _plt.ylim(ymin=start[1], ymax=start[1]+boxdims[1])
 
-<<<<<<< HEAD
     _sns.set_style('nogrid')
-=======
-    _sns.set(style='whitegrid', context='poster')
->>>>>>> 2cad3229
     ax.set_aspect('equal')
     ax.set_xticks([])
     ax.set_yticks([])
